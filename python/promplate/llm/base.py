from functools import partial
from typing import AsyncIterable, Awaitable, Iterable, Protocol, Union, cast


class Configurable:
    def __init__(self, **config):
        for key, val in config.items():
            setattr(self, key, val)

    @property
    def _config(self):
        return {k: v for k, v in self.__dict__.items() if not k.startswith("_")}


class Complete(Protocol):
    def __call__(self, prompt, /, **config) -> str: ...


class Generate(Protocol):
    def __call__(self, prompt, /, **config) -> Iterable[str]: ...


class AsyncComplete(Protocol):
    def __call__(self, prompt, /, **config) -> Awaitable[str]: ...


class AsyncGenerate(Protocol):
    def __call__(self, prompt, /, **config) -> AsyncIterable[str]: ...


class LLM(Protocol):
<<<<<<< HEAD
    @partial(cast, Union[Complete, AsyncComplete])
    def complete(self, prompt, /, **config) -> Union[str, Awaitable[str]]:
        ...

    @partial(cast, Union[Generate, AsyncGenerate])
    def generate(self, prompt, /, **config) -> Union[Iterable[str], AsyncIterable[str]]:
        ...
=======
    @partial(cast, Complete | AsyncComplete)
    def complete(self, prompt, /, **config) -> str | Awaitable[str]: ...

    @partial(cast, Generate | AsyncGenerate)
    def generate(self, prompt, /, **config) -> Iterable[str] | AsyncIterable[str]: ...
>>>>>>> 1d2c6313
<|MERGE_RESOLUTION|>--- conflicted
+++ resolved
@@ -29,18 +29,8 @@
 
 
 class LLM(Protocol):
-<<<<<<< HEAD
     @partial(cast, Union[Complete, AsyncComplete])
-    def complete(self, prompt, /, **config) -> Union[str, Awaitable[str]]:
-        ...
+    def complete(self, prompt, /, **config) -> Union[str, Awaitable[str]]: ...
 
     @partial(cast, Union[Generate, AsyncGenerate])
-    def generate(self, prompt, /, **config) -> Union[Iterable[str], AsyncIterable[str]]:
-        ...
-=======
-    @partial(cast, Complete | AsyncComplete)
-    def complete(self, prompt, /, **config) -> str | Awaitable[str]: ...
-
-    @partial(cast, Generate | AsyncGenerate)
-    def generate(self, prompt, /, **config) -> Iterable[str] | AsyncIterable[str]: ...
->>>>>>> 1d2c6313
+    def generate(self, prompt, /, **config) -> Union[Iterable[str], AsyncIterable[str]]: ...