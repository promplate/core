--- conflicted
+++ resolved
@@ -1,13 +1,9 @@
-from ast import Expr, parse, unparse
+from ast import Expr, parse
 from collections import ChainMap
 from functools import cached_property
 from pathlib import Path
-<<<<<<< HEAD
 from sys import version_info
-=======
 from textwrap import dedent
-from typing import TYPE_CHECKING, Any, Protocol
->>>>>>> f9cb1657
 
 from ..typing import TYPE_CHECKING, Any, Callable, Dict, Optional, Protocol, Self, Union
 from .builder import get_base_builder
@@ -50,7 +46,13 @@
             mod = parse(token)
             [*rest, last] = mod.body
             assert isinstance(last, Expr), "{{ }} block must end with an expression, or you should use {# #} block"
-            self._buffer.extend(unparse(rest).splitlines())  # type: ignore
+            if version_info >= (3, 9):
+                from ast import unparse
+            else:
+                from astor import to_source as unparse  # type: ignore
+
+            for line in rest:
+                self._buffer.extend(unparse(line).splitlines())
             exp = unparse(last)
         else:
             exp = token
@@ -161,19 +163,8 @@
         return obj
 
     @classmethod
-<<<<<<< HEAD
-    def _patch_kwargs(cls, kwargs: dict):
-        return {
-            **{
-                "follow_redirects": True,
-                "base_url": "https://promplate.dev/",
-                "headers": {"User-Agent": get_user_agent(cls)},
-            },
-            **kwargs,
-        }
-=======
     def _patch_kwargs(cls, kwargs: dict) -> dict:
-        return {"headers": {"User-Agent": get_user_agent(cls)}} | kwargs
+        return {**{"headers": {"User-Agent": get_user_agent(cls)}}, **kwargs}
 
     @staticmethod
     def _join_url(url: str):
@@ -183,7 +174,6 @@
         from urllib.parse import urljoin
 
         return urljoin("https://promplate.dev/", url)
->>>>>>> f9cb1657
 
     @classmethod
     def fetch(cls, url: str, **kwargs):
