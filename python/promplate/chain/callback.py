--- conflicted
+++ resolved
@@ -7,22 +7,11 @@
 
 
 class BaseCallback(Protocol):
-<<<<<<< HEAD
-    def pre_process(self, context: "ChainContext") -> Optional[Union[Context, Awaitable[Optional[Context]]]]:
-        pass
+    def pre_process(self, context: "ChainContext") -> Optional[Union[Context, Awaitable[Optional[Context]]]]: ...
 
-    def mid_process(self, context: "ChainContext") -> Optional[Union[Context, Awaitable[Optional[Context]]]]:
-        pass
+    def mid_process(self, context: "ChainContext") -> Optional[Union[Context, Awaitable[Optional[Context]]]]: ...
 
-    def end_process(self, context: "ChainContext") -> Optional[Union[Context, Awaitable[Optional[Context]]]]:
-        pass
-=======
-    def pre_process(self, context: "ChainContext") -> Context | Awaitable[Context | None] | None: ...
-
-    def mid_process(self, context: "ChainContext") -> Context | Awaitable[Context | None] | None: ...
-
-    def end_process(self, context: "ChainContext") -> Context | Awaitable[Context | None] | None: ...
->>>>>>> f9cb1657
+    def end_process(self, context: "ChainContext") -> Optional[Union[Context, Awaitable[Optional[Context]]]]: ...
 
     def on_enter(self, node: "Interruptable", context: Optional[Context], config: Context) -> Tuple[Optional[Context], Context]:
         return context, config
