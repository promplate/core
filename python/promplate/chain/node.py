from inspect import isclass
<<<<<<< HEAD
=======
from itertools import accumulate
from typing import Callable, Mapping, MutableMapping, overload
>>>>>>> f066f16a

from promplate.chain.callback import BaseCallback
from promplate.llm.base import Complete

<<<<<<< HEAD
from ..llm.base import LLM, AsyncComplete, AsyncGenerate, Generate
=======
from ..llm.base import *
>>>>>>> f066f16a
from ..prompt.template import Context, Loader, SafeChainMapContext, Template
from ..typing import AsyncIterable, Awaitable, Callable, Iterable, List, Mapping, MutableMapping, Optional, Protocol, Type, Union, cast, overload
from .callback import BaseCallback, Callback
from .utils import accumulate_any, resolve


class ChainContext(SafeChainMapContext):
    @overload
    def __init__(self):
        ...

    @overload
    def __init__(self, least: Optional[MutableMapping] = None):
        ...

    @overload
    def __init__(self, least: Optional[MutableMapping] = None, *maps: Mapping):
        ...

    def __init__(self, least: Optional[MutableMapping] = None, *maps: Mapping):
        super().__init__({} if least is None else least, *maps)  # type: ignore

    @classmethod
    def ensure(cls, context):
        return context if isinstance(context, cls) else cls(context)

    @property
    def result(self):
        return self.__getitem__("__result__")

    @result.setter
    def result(self, result):
        self.__setitem__("__result__", result)

    @result.deleter
    def result(self):
        self.__delitem__("__result__")


Process = Callable[[ChainContext], Optional[Context]]

AsyncProcess = Callable[[ChainContext], Awaitable[Optional[Context]]]


class AbstractNode(Protocol):
    def invoke(
        self,
        context: Optional[Context] = None,
        /,
        complete: Optional[Complete] = None,
        **config,
    ) -> ChainContext:
        ...

    async def ainvoke(
        self,
        context: Optional[Context] = None,
        /,
        complete: Union[Complete, Optional[AsyncComplete]] = None,
        **config,
    ) -> ChainContext:
        ...

    def stream(
        self,
        context: Optional[Context] = None,
        /,
        generate: Optional[Generate] = None,
        **config,
    ) -> Iterable[ChainContext]:
        ...

    def astream(
        self,
        context: Optional[Context] = None,
        /,
        generate: Union[Generate, Optional[AsyncGenerate]] = None,
        **config,
    ) -> AsyncIterable[ChainContext]:
        ...

    @classmethod
    def _get_chain_type(cls):
        return Chain

    def __add__(self, chain: "AbstractNode"):
        if isinstance(chain, Chain):
            return self._get_chain_type()(self, *chain)
        return self._get_chain_type()(self, chain)


def ensure_callbacks(callbacks: List[Union[BaseCallback, Type[BaseCallback]]]) -> List[BaseCallback]:
    return [i() if isclass(i) else i for i in callbacks]


class Interruptable(AbstractNode, Protocol):
    def _invoke(
        self,
        context: ChainContext,
        /,
        complete: Optional[Complete],
        callbacks: List[BaseCallback],
        **config,
    ):
        ...

    async def _ainvoke(
        self,
        context: ChainContext,
        /,
        complete: Union[Complete, Optional[AsyncComplete]],
        callbacks: List[BaseCallback],
        **config,
    ):
        ...

    def _stream(
        self,
        context: ChainContext,
        /,
        generate: Optional[Generate],
        callbacks: List[BaseCallback],
        **config,
    ) -> Iterable:
        ...

    def _astream(
        self,
        context: ChainContext,
        /,
        generate: Union[Generate, Optional[AsyncGenerate]],
        callbacks: List[BaseCallback],
        **config,
    ) -> AsyncIterable:
        ...

    callbacks: List[Union[BaseCallback, Type[BaseCallback]]]

    def enter(self, context: Optional[Context], config: Context):
        callbacks: List[BaseCallback] = ensure_callbacks(self.callbacks)
        for callback in callbacks:
            context, config = callback.on_enter(self, context, config)
        return context, config, callbacks

    def leave(self, context: ChainContext, config: Context, callbacks: List[BaseCallback]):
        for callback in reversed(callbacks):
            context, config = callback.on_leave(self, context, config)
        return context, config

    def add_pre_processes(self, *processes: Union[Process, AsyncProcess]):
        self.callbacks.extend(Callback(pre_process=i) for i in processes)
        return self

    def add_mid_processes(self, *processes: Union[Process, AsyncProcess]):
        self.callbacks.extend(Callback(mid_process=i) for i in processes)
        return self

    def add_end_processes(self, *processes: Union[Process, AsyncProcess]):
        self.callbacks.extend(Callback(end_process=i) for i in processes)
        return self

    def add_callbacks(self, *callbacks: Union[BaseCallback, Type[BaseCallback]]):
        self.callbacks.extend(callbacks)
        return self

    def pre_process(self, process: Union[Process, AsyncProcess]):
        self.add_pre_processes(process)
        return process

    def mid_process(self, process: Union[Process, AsyncProcess]):
        self.add_mid_processes(process)
        return process

    def end_process(self, process: Union[Process, AsyncProcess]):
        self.add_end_processes(process)
        return process

    def callback(self, callback: Union[BaseCallback, Type[BaseCallback]]):
        self.add_callbacks(callback)
        return callback

    @staticmethod
    def _apply_pre_processes(context: ChainContext, callbacks: List[BaseCallback]):
        for callback in callbacks:
            context.update(cast(Context, callback.pre_process(context) or {}))

    @staticmethod
    def _apply_mid_processes(context: ChainContext, callbacks: List[BaseCallback]):
        for callback in callbacks:
            context.update(cast(Context, callback.mid_process(context) or {}))

    @staticmethod
    def _apply_end_processes(context: ChainContext, callbacks: List[BaseCallback]):
        for callback in reversed(callbacks):
            context.update(cast(Context, callback.end_process(context) or {}))

    @staticmethod
    async def _apply_async_pre_processes(context: ChainContext, callbacks: List[BaseCallback]):
        for callback in callbacks:
            context.update(cast(Context, await resolve(callback.pre_process(context)) or {}))

    @staticmethod
    async def _apply_async_mid_processes(context: ChainContext, callbacks: List[BaseCallback]):
        for callback in callbacks:
            context.update(cast(Context, await resolve(callback.mid_process(context)) or {}))

    @staticmethod
    async def _apply_async_end_processes(context: ChainContext, callbacks: List[BaseCallback]):
        for callback in reversed(callbacks):
            context.update(cast(Context, await resolve(callback.end_process(context)) or {}))

    def invoke(self, context=None, /, complete=None, **config) -> ChainContext:
        context, config, callbacks = self.enter(context, config)
        context = ChainContext.ensure(context)

        try:
            self._invoke(ChainContext(context, self.context), complete, callbacks, **config)
        except Jump as jump:
            context, config = self.leave(context, config, callbacks)
            if jump.out_of is not None and jump.out_of is not self:
                raise jump from None
            if jump.into is not None:
                jump.into.invoke(context, complete, **config)
        else:
            context, config = self.leave(context, config, callbacks)

        return context

    async def ainvoke(self, context=None, /, complete=None, **config) -> ChainContext:
        context, config, callbacks = self.enter(context, config)
        context = ChainContext.ensure(context)

        try:
            await self._ainvoke(ChainContext(context, self.context), complete, callbacks, **config)
        except Jump as jump:
            context, config = self.leave(context, config, callbacks)
            if jump.out_of is not None and jump.out_of is not self:
                raise jump from None
            if jump.into is not None:
                await jump.into.ainvoke(context, complete, **config)
        else:
            context, config = self.leave(context, config, callbacks)

        return context

    def stream(self, context=None, /, generate=None, **config) -> Iterable[ChainContext]:
        context, config, callbacks = self.enter(context, config)
        context = ChainContext.ensure(context)

        try:
            for _ in self._stream(ChainContext(context, self.context), generate, callbacks, **config):
                yield context
        except Jump as jump:
            context, config = self.leave(context, config, callbacks)
            if jump.out_of is not None and jump.out_of is not self:
                raise jump from None
            if jump.into is not None:
                yield from jump.into.stream(context, generate, **config)
        else:
            context, config = self.leave(context, config, callbacks)

    async def astream(self, context=None, /, generate=None, **config) -> AsyncIterable[ChainContext]:
        context, config, callbacks = self.enter(context, config)
        context = ChainContext.ensure(context)

        try:
            async for _ in self._astream(ChainContext(context, self.context), generate, callbacks, **config):
                yield context
        except Jump as jump:
            context, config = self.leave(context, config, callbacks)
            if jump.out_of is not None and jump.out_of is not self:
                raise jump from None
            if jump.into is not None:
                async for i in jump.into.astream(context, generate, **config):
                    yield i
        else:
            context, config = self.leave(context, config, callbacks)

    _context: Optional[Context]

    @property
    def context(self):
        if self._context is None:
            self._context = {}
        return self._context

    @context.setter
    def context(self, context: Optional[Context]):
        self._context = context

    @context.deleter
    def context(self):
        self._context = None


class Node(Loader, Interruptable):
    def __init__(
        self,
        template: Union[Template, str],
        partial_context: Optional[Context] = None,
        llm: Optional[LLM] = None,
        **config,
    ):
        self.template = Template(template) if isinstance(template, str) else template
        self._context = partial_context
        self.callbacks: List[Union[BaseCallback, Type[BaseCallback]]] = []
        self.llm = llm
        self.run_config = config

    def _invoke(self, context, /, complete, callbacks, **config):
        complete = self.llm.complete if self.llm else complete
        assert complete is not None

        prompt = self.render(context, callbacks)

        context.result = complete(prompt, **({**self.run_config, **config}))

        self._apply_mid_processes(context, callbacks)

        self._apply_end_processes(context, callbacks)

    def _stream(self, context, /, generate, callbacks, **config):
        generate = self.llm.generate if self.llm else generate
        assert generate is not None

        prompt = self.render(context, callbacks)

<<<<<<< HEAD
        context.result = ""
        for delta in generate(prompt, **({**self.run_config, **config})):  # type: ignore
            context.result += delta
=======
        for result in accumulate(cast(Generate, generate)(prompt, **(self.run_config | config))):
            context.result = result
>>>>>>> f066f16a
            self._apply_mid_processes(context, callbacks)
            yield

        self._apply_end_processes(context, callbacks)

    async def _ainvoke(self, context, /, complete, callbacks, **config):
        complete = self.llm.complete if self.llm else complete
        assert complete is not None

        prompt = await self.arender(context, callbacks)

        context.result = await resolve(complete(prompt, **({**self.run_config, **config})))

        await self._apply_async_mid_processes(context, callbacks)

        await self._apply_async_end_processes(context, callbacks)

    async def _astream(self, context, /, generate, callbacks, **config):
        generate = self.llm.generate if self.llm else generate
        assert generate is not None

        prompt = await self.arender(context, callbacks)

<<<<<<< HEAD
        context.result = ""
        async for delta in iterate(generate(prompt, **({**self.run_config, **config}))):
            context.result += delta
=======
        async for result in accumulate_any(generate(prompt, **(self.run_config | config))):
            context.result = result
>>>>>>> f066f16a
            await self._apply_async_mid_processes(context, callbacks)
            yield

        await self._apply_async_end_processes(context, callbacks)

<<<<<<< HEAD
    @staticmethod
    def _get_chain_type():
        return Chain

    def __add__(self, chain: AbstractChain):
        if isinstance(chain, Chain):
            return self._get_chain_type()(self, *chain)
        else:
            return self._get_chain_type()(self, chain)

    def render(self, context: Optional[Context] = None, callbacks: Optional[List[BaseCallback]] = None):
=======
    def render(self, context: Context | None = None, callbacks: list[BaseCallback] | None = None):
>>>>>>> f066f16a
        if callbacks is None:
            callbacks = ensure_callbacks(self.callbacks)
        context = ChainContext(context, self.context)
        self._apply_pre_processes(context, callbacks)
        return self.template.render(context)

    async def arender(self, context: Optional[Context] = None, callbacks: Optional[List[BaseCallback]] = None):
        if callbacks is None:
            callbacks = ensure_callbacks(self.callbacks)
        context = ChainContext(context, self.context)
        await self._apply_async_pre_processes(context, callbacks)
        return await self.template.arender(context)

    def __str__(self):
        return f"</{self.name}/>"


class Loop(Interruptable):
<<<<<<< HEAD
    def __init__(self, chain: AbstractChain, partial_context: Optional[Context] = None):
=======
    def __init__(self, chain: AbstractNode, partial_context: Context | None = None):
>>>>>>> f066f16a
        self.chain = chain
        self._context = partial_context
        self.callbacks: List[Union[BaseCallback, Type[BaseCallback]]] = []

    def _invoke(self, context, /, complete, callbacks, **config):
        while True:
            self._apply_pre_processes(context, callbacks)
            self.chain.invoke(context, complete, **config)
            self._apply_mid_processes(context, callbacks)
            self._apply_end_processes(context, callbacks)

    async def _ainvoke(self, context, /, complete, callbacks, **config):
        while True:
            await self._apply_async_pre_processes(context, callbacks)
            await self.chain.ainvoke(context, complete, **config)
            await self._apply_async_mid_processes(context, callbacks)
            await self._apply_async_end_processes(context, callbacks)

    def _stream(self, context, /, generate, callbacks, **config):
        while True:
            self._apply_pre_processes(context, callbacks)
            for _ in self.chain.stream(context, generate, **config):
                self._apply_mid_processes(context, callbacks)
                yield
            self._apply_end_processes(context, callbacks)

    async def _astream(self, context, /, generate, callbacks, **config):
        while True:
            await self._apply_async_pre_processes(context, callbacks)
            async for _ in self.chain.astream(context, generate, **config):
                await self._apply_async_mid_processes(context, callbacks)
                yield
            await self._apply_async_end_processes(context, callbacks)


class Chain(Interruptable):
<<<<<<< HEAD
    def __init__(self, *nodes: AbstractChain, partial_context: Optional[Context] = None):
=======
    def __init__(self, *nodes: AbstractNode, partial_context: Context | None = None):
>>>>>>> f066f16a
        self.nodes = list(nodes)
        self._context = partial_context
        self.callbacks: List[Union[BaseCallback, Type[BaseCallback]]] = []

    @classmethod
    def _get_chain_type(cls):
        return cls

    def __iadd__(self, chain: AbstractNode):
        self.nodes.append(chain)
        return self

    def __iter__(self):
        return iter(self.nodes)

    def _invoke(self, context, /, complete, callbacks: List[BaseCallback], **config):
        self._apply_pre_processes(context, callbacks)
        for node in self.nodes:
            node.invoke(context, complete, **config)
            self._apply_mid_processes(context, callbacks)
        self._apply_end_processes(context, callbacks)

    async def _ainvoke(self, context, /, complete, callbacks: List[BaseCallback], **config):
        await self._apply_async_pre_processes(context, callbacks)
        for node in self.nodes:
            await node.ainvoke(context, complete, **config)
            await self._apply_async_mid_processes(context, callbacks)
        await self._apply_async_end_processes(context, callbacks)

    def _stream(self, context, /, generate, callbacks: List[BaseCallback], **config):
        self._apply_pre_processes(context, callbacks)
        for node in self.nodes:
            for _ in node.stream(context, generate, **config):
                self._apply_mid_processes(context, callbacks)
                yield
        self._apply_end_processes(context, callbacks)

    async def _astream(self, context, /, generate, callbacks: List[BaseCallback], **config):
        await self._apply_async_pre_processes(context, callbacks)
        for node in self.nodes:
            async for _ in node.astream(context, generate, **config):
                await self._apply_async_mid_processes(context, callbacks)
                yield
        await self._apply_async_end_processes(context, callbacks)

    def __repr__(self):
        return " + ".join(map(str, self.nodes))


class Jump(Exception):
    def __init__(self, into: Optional[Interruptable] = None, out_of: Optional[Interruptable] = None):
        self.into = into
        self.out_of = out_of

    def __str__(self):
        return f"{self.out_of} does not exist in the chain hierarchy"<|MERGE_RESOLUTION|>--- conflicted
+++ resolved
@@ -1,18 +1,11 @@
 from inspect import isclass
-<<<<<<< HEAD
-=======
 from itertools import accumulate
 from typing import Callable, Mapping, MutableMapping, overload
->>>>>>> f066f16a
 
 from promplate.chain.callback import BaseCallback
 from promplate.llm.base import Complete
 
-<<<<<<< HEAD
 from ..llm.base import LLM, AsyncComplete, AsyncGenerate, Generate
-=======
-from ..llm.base import *
->>>>>>> f066f16a
 from ..prompt.template import Context, Loader, SafeChainMapContext, Template
 from ..typing import AsyncIterable, Awaitable, Callable, Iterable, List, Mapping, MutableMapping, Optional, Protocol, Type, Union, cast, overload
 from .callback import BaseCallback, Callback
@@ -340,14 +333,8 @@
 
         prompt = self.render(context, callbacks)
 
-<<<<<<< HEAD
-        context.result = ""
-        for delta in generate(prompt, **({**self.run_config, **config})):  # type: ignore
-            context.result += delta
-=======
-        for result in accumulate(cast(Generate, generate)(prompt, **(self.run_config | config))):
+        for result in accumulate(cast(Generate, generate)(prompt, **({**self.run_config, **config}))):
             context.result = result
->>>>>>> f066f16a
             self._apply_mid_processes(context, callbacks)
             yield
 
@@ -371,34 +358,14 @@
 
         prompt = await self.arender(context, callbacks)
 
-<<<<<<< HEAD
-        context.result = ""
-        async for delta in iterate(generate(prompt, **({**self.run_config, **config}))):
-            context.result += delta
-=======
-        async for result in accumulate_any(generate(prompt, **(self.run_config | config))):
+        async for result in accumulate_any(generate(prompt, **({**self.run_config, **config}))):
             context.result = result
->>>>>>> f066f16a
             await self._apply_async_mid_processes(context, callbacks)
             yield
 
         await self._apply_async_end_processes(context, callbacks)
 
-<<<<<<< HEAD
-    @staticmethod
-    def _get_chain_type():
-        return Chain
-
-    def __add__(self, chain: AbstractChain):
-        if isinstance(chain, Chain):
-            return self._get_chain_type()(self, *chain)
-        else:
-            return self._get_chain_type()(self, chain)
-
     def render(self, context: Optional[Context] = None, callbacks: Optional[List[BaseCallback]] = None):
-=======
-    def render(self, context: Context | None = None, callbacks: list[BaseCallback] | None = None):
->>>>>>> f066f16a
         if callbacks is None:
             callbacks = ensure_callbacks(self.callbacks)
         context = ChainContext(context, self.context)
@@ -417,11 +384,7 @@
 
 
 class Loop(Interruptable):
-<<<<<<< HEAD
-    def __init__(self, chain: AbstractChain, partial_context: Optional[Context] = None):
-=======
-    def __init__(self, chain: AbstractNode, partial_context: Context | None = None):
->>>>>>> f066f16a
+    def __init__(self, chain: AbstractNode, partial_context: Optional[Context] = None):
         self.chain = chain
         self._context = partial_context
         self.callbacks: List[Union[BaseCallback, Type[BaseCallback]]] = []
@@ -458,11 +421,7 @@
 
 
 class Chain(Interruptable):
-<<<<<<< HEAD
-    def __init__(self, *nodes: AbstractChain, partial_context: Optional[Context] = None):
-=======
-    def __init__(self, *nodes: AbstractNode, partial_context: Context | None = None):
->>>>>>> f066f16a
+    def __init__(self, *nodes: AbstractNode, partial_context: Optional[Context] = None):
         self.nodes = list(nodes)
         self._context = partial_context
         self.callbacks: List[Union[BaseCallback, Type[BaseCallback]]] = []
