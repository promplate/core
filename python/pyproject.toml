[tool.poetry]
name = "promplate"
<<<<<<< HEAD
version = "0.3.3.post1"
description = "cross-language prompt engineering framework"
=======
version = "0.3.4.2"
description = "Prompt engineering framework for humans"
>>>>>>> f9cb1657
homepage = "https://promplate.dev/"
documentation = "https://docs.py.promplate.dev/"
repository = "https://github.com/promplate/core"
authors = ["Muspi Merol <me@promplate.dev>"]
license = "MIT"
readme = "README.md"
keywords = ["prompt", "template", "nlp", "llm"]
classifiers = [
    "Development Status :: 5 - Production/Stable",
    "Topic :: Scientific/Engineering :: Artificial Intelligence",
    "Topic :: Text Processing :: Markup",
    "Typing :: Typed",
]

[tool.poetry.dependencies]
python = "^3.8"
typing-extensions = { version = "^4", python = "<3.12" }
aiofiles = { version = "^23.2", optional = true }
httpx = { version = ">=0.24, <1.0", optional = true }
openai = { version = ">=0.27, <2.0", optional = true }

[tool.poetry.extras]
aiofiles = ["aiofiles"]
httpx = ["httpx"]
openai = ["openai"]
all = ["aiofiles", "httpx", "openai"]

[tool.poetry.group.dev.dependencies]
isort = "^5"
black = "^24"
pytest = "^7"
coverage = "^7"
pytest-asyncio = "^0.23"

[tool.pdm.scripts]
format = { composite = ["isort ./{args}", "black ./{args}"] }
test = "pytest"
cov = { composite = ["coverage run -m pytest", "coverage report"] }

[tool.isort]
profile = "black"
line_length = 150

[tool.black]
line-length = 150

[tool.coverage.run]
source = ["promplate"]
branch = true

[tool.coverage.report]
fail_under = 45

[tool.pytest.ini_options]
asyncio_mode = "auto"

[build-system]
requires = ["poetry-core"]
build-backend = "poetry.core.masonry.api"<|MERGE_RESOLUTION|>--- conflicted
+++ resolved
@@ -1,12 +1,7 @@
 [tool.poetry]
 name = "promplate"
-<<<<<<< HEAD
-version = "0.3.3.post1"
-description = "cross-language prompt engineering framework"
-=======
-version = "0.3.4.2"
+version = "0.3.4.2.post1"
 description = "Prompt engineering framework for humans"
->>>>>>> f9cb1657
 homepage = "https://promplate.dev/"
 documentation = "https://docs.py.promplate.dev/"
 repository = "https://github.com/promplate/core"
@@ -23,6 +18,7 @@
 
 [tool.poetry.dependencies]
 python = "^3.8"
+astor = { version = "^0.8", python = "<3.9" }
 typing-extensions = { version = "^4", python = "<3.12" }
 aiofiles = { version = "^23.2", optional = true }
 httpx = { version = ">=0.24, <1.0", optional = true }
