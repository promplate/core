[tool.poetry]
name = "promplate"
<<<<<<< HEAD
version = "0.3.2.2.post1"
=======
version = "0.3.3"
>>>>>>> 1d2c6313
description = "cross-language prompt engineering framework"
homepage = "https://promplate.dev/"
documentation = "https://docs.py.promplate.dev/"
repository = "https://github.com/promplate/core"
authors = ["Muspi Merol <admin@muspimerol.site>"]
license = "MIT"
readme = "README.md"
keywords = ["prompt", "template", "nlp", "llm"]
classifiers = [
    "Development Status :: 5 - Production/Stable",
    "Topic :: Scientific/Engineering :: Artificial Intelligence",
    "Topic :: Text Processing :: Markup",
    "Typing :: Typed",
]

[tool.poetry.dependencies]
python = "^3.8"
typing-extensions = { version = "^4", python = "<3.12" }
aiofiles = { version = "^23.2", optional = true }
httpx = { version = ">=0.24, <1.0", optional = true }
openai = { version = ">=0.27, <2.0", optional = true }

[tool.poetry.extras]
aiofiles = ["aiofiles"]
httpx = ["httpx"]
openai = ["openai"]
all = ["aiofiles", "httpx", "openai"]

[tool.poetry.group.dev.dependencies]
isort = "^5"
black = "^24"
pytest = "^7"
coverage = "^7"
pytest-asyncio = "^0.23"

[tool.pdm.scripts]
format = { composite = ["isort ./{args}", "black ./{args}"] }
test = "pytest"
cov = { composite = ["coverage run -m pytest", "coverage report"] }

[tool.isort]
profile = "black"
line_length = 150

[tool.black]
line-length = 150

[tool.coverage.run]
source = ["promplate"]
branch = true

[tool.coverage.report]
fail_under = 45

[tool.pytest.ini_options]
asyncio_mode = "auto"

[build-system]
requires = ["poetry-core"]
build-backend = "poetry.core.masonry.api"<|MERGE_RESOLUTION|>--- conflicted
+++ resolved
@@ -1,10 +1,6 @@
 [tool.poetry]
 name = "promplate"
-<<<<<<< HEAD
-version = "0.3.2.2.post1"
-=======
-version = "0.3.3"
->>>>>>> 1d2c6313
+version = "0.3.3.post1"
 description = "cross-language prompt engineering framework"
 homepage = "https://promplate.dev/"
 documentation = "https://docs.py.promplate.dev/"
